--- conflicted
+++ resolved
@@ -38,7 +38,6 @@
 import random
 import functools
 
-<<<<<<< HEAD
 import time
 current_time = int(time.time())
 
@@ -52,29 +51,10 @@
 # Import util functions 
 from epinet_llama_utils import *
 
-
-@dataclasses.dataclass
-class Config:
-    feature_size: int = 4096*2
-    num_classes: int = 32000
-    num_batch: int = 160
-    batch_size: int = 256
-    index_dim: int = 10
-    num_index_samples: int = 100
-    seed: int = 0
-    prior_scale: float = 1.
-    learning_rate: float = 1e-3
-    num_epoch: int = 50
-    noise_std: float = 0.1
-
-config = Config()
-=======
 import yaml
-
 
 with open("config.yaml", 'r') as f:
     config = yaml.safe_load(f)
->>>>>>> 57846cca
 
 
 #### Create a single linear layer with loaded weights
@@ -270,7 +250,6 @@
                                                          extra={"dola_distribution": dola_distribution}), 
                                      batch_size=batch_size)
 
-<<<<<<< HEAD
     # return utils.make_batch_iterator(data=datasets.ArrayBatch(x=feats_actual, 
     #                                                      y=labels_actual, 
     #                                                      extra={"dola_distribution": dola_actual}), 
@@ -279,77 +258,6 @@
 print("Loading DoLa dataset....")
 dataset = get_dummy_dataset(config.feature_size, config.num_classes, config.num_batch, config.batch_size)
 print("Loaded DoLa dataset !")
-=======
-def grid_search(model, loss_fn, dataset, seed, logger, num_batch, start_rate, end_rate, num_sector):
-    file_path = "best_learning_rate.txt"
-    
-    lr_range = np.logspace(np.log10(start_rate), np.log10(end_rate), num_sector).tolist()
-    best_losses = []
-    final_epochs = []
-    for lr in lr_range:
-        optimizer = optax.adam(lr)
-        experiment = supervised.Experiment(epinet, loss_fn, 
-                                           optimizer, 
-                                           dataset, seed, logger)
-        print("Training with lr: ", lr)
-        best_loss, final_epoch = experiment.train(num_batch)
-        best_losses.append(best_loss)
-        final_epochs.append(final_epoch)
-    
-    with open(file_path, 'w') as f:
-        f.write("Learning_rate: {}\n".format(lr_range))
-        f.write("Best_loss: {}\n".format(best_losses))
-        f.write("Epoch_elapsed: {}\n".format(final_epochs))
-    
-    print("Learning_rate: ", lr_range)
-    print("Best_loss: ", best_losses)
-    print("Epoch_elapsed: ", final_epochs)
-
-    min_loss = min(best_losses)
-    min_pos = best_losses.index(min_loss)
-
-    if min_pos == 0:
-        start_rate = lr_range[0]
-        end_rate = lr_range[1]
-    elif min_pos == num_sector-1:
-        start_rate = lr_range[min_pos-1]
-        end_rate = lr_range[min_pos]      
-    else:
-        if best_losses[min_pos-1] < best_losses[min_pos+1]:
-            start_rate = lr_range[min_pos-1]
-            end_rate = lr_range[min_pos]
-        else:
-            start_rate = lr_range[min_pos]
-            end_rate = lr_range[min_pos+1]
-    
-    lr_range = np.linspace(start_rate, end_rate, num_sector).tolist()
-    best_losses = []
-    final_epochs = []
-
-    for lr in lr_range:
-        optimizer = optax.adam(lr)
-        experiment = supervised.Experiment(epinet, loss_fn, 
-                                           optimizer, 
-                                           dataset, seed, logger)
-        print("Training with lr: ", lr)
-        best_loss, final_epoch = experiment.train(num_batch)
-        best_losses.append(best_loss)
-        final_epochs.append(final_epoch)
-
-    with open(file_path, 'a') as f:
-        f.write("Learning_rate: {}\n".format(lr_range))
-        f.write("Best_loss: {}\n".format(best_losses))
-        f.write("Epoch_elapsed: {}\n".format(final_epochs))
-    
-    print("Learning_rate: ", lr_range)
-    print("Best_loss: ", best_losses)
-    print("Epoch_elapsed: ", final_epochs)
-
-    return (min(best_losses), lr_range[best_losses.index(min(best_losses))])
-
-
-dataset = get_dummy_dataset(config['feature_size'], config['num_classes'], config['num_batch'], config['batch_size'])
->>>>>>> 57846cca
 
 # print(next(dataset).x.shape, next(dataset).y.shape, next(dataset).extra['dola_distribution'].shape)
 # print(next(dataset).extra['dola_distribution'].sum(axis=1))
@@ -364,16 +272,9 @@
 
 epinet = MLPEpinetWithTrainableAndPrior(
                projection_layer=vocab_head,
-<<<<<<< HEAD
-               index_dim=config.index_dim,
-               num_classes=config.feature_size,
-            #    epinet_hiddens=[1024,256])
-               epinet_hiddens=[2048,1024,512,1024,2048])  ## test for grid_search
-=======
                index_dim=config['index_dim'],
                num_classes=config['feature_size'],
                epinet_hiddens=config['epinet_hiddens'])
->>>>>>> 57846cca
 
 loss_fn = losses.average_single_index_loss(
     single_loss=XentLoss(config['num_classes']),
@@ -390,7 +291,6 @@
 # experiment.train(config.num_epoch*config.num_batch)
 
 # best_loss, best_lr = grid_search(epinet, loss_fn, dataset, config.seed, logger, config.num_batch, 1e-5, 1e-1, 5)
-<<<<<<< HEAD
 
 ############### validation
 
@@ -403,21 +303,14 @@
 # best_lr = 1e-5
 optimizer = optax.adam(learning_rate=linear_decay_scheduler)
 
-experiment = supervised.Experiment(
-    linear_decay_scheduler, epinet, loss_fn, optimizer, dataset, config.seed, logger)
-=======
-
 
 ############### validation
-
-optimizer = optax.adam(config['learning_rate'])
 with open("training.log", 'w') as f:
     f.write("Training with input: {} hidden layer size: {}".format(config['feature_size'], config['epinet_hiddens']))
 print("Training with input:", config['feature_size'], "hidden layer size:", config['epinet_hiddens'])
 
 experiment = supervised.Experiment(
-    epinet, loss_fn, optimizer, dataset, config['seed'], logger)
->>>>>>> 57846cca
+    linear_decay_scheduler, epinet, loss_fn, optimizer, dataset, config['seed'], logger)
 
 experiment.train(config['num_batch'])
 
